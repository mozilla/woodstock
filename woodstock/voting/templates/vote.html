--- conflicted
+++ resolved
@@ -82,7 +82,6 @@
           {% else %}
             <img class="img-circle avatar" src="/media/img/shy.png" />
           {% endif %}
-<<<<<<< HEAD
           <a href="https://mozillians.org/en-US/search/?q={{ mozillian.email }}"
              target="_blank"
              class="btn btn-small">
@@ -91,12 +90,6 @@
           <a href="https://bugzilla.mozilla.org/page.cgi?id=user_activity.html&action=run&who={{ mozillian.email }}"
              target="_blank"
              class="btn btn-small">
-=======
-          <a href="#" class="btn btn-small visible-desktop">
-            Mozillians Profile
-          </a>
-          <a href="#" class="btn btn-small visible-desktop">
->>>>>>> 25264c59
             Bugzilla Activity
           </a>
         </div>
